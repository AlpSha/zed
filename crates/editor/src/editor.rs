--- conflicted
+++ resolved
@@ -2957,14 +2957,11 @@
                 .flatten()
                 .collect_vec();
 
-<<<<<<< HEAD
-            let (completion, completions_cycling) = futures::join!(completion, completions_cycling);
-            let mut completions = Vec::new();
-            completions.extend(completion.log_err().into_iter().flatten());
-            completions.extend(completions_cycling.log_err().into_iter().flatten());
             this.upgrade(&cx)?
                 .update(&mut cx, |this, cx| {
                     if !completions.is_empty() {
+                        this.copilot_state.cycled = false;
+                        this.copilot_state.pending_cycling_refresh = Task::ready(None);
                         this.copilot_state.completions.clear();
                         this.copilot_state.active_completion_index = 0;
                         this.copilot_state.excerpt_id = Some(cursor.excerpt_id);
@@ -2972,21 +2969,9 @@
                             this.copilot_state.push_completion(completion);
                         }
                         this.update_visible_copilot_suggestion(cx);
-=======
-            this.upgrade(&cx)?.update(&mut cx, |this, cx| {
-                if !completions.is_empty() {
-                    this.copilot_state.cycled = false;
-                    this.copilot_state.pending_cycling_refresh = Task::ready(None);
-                    this.copilot_state.completions.clear();
-                    this.copilot_state.active_completion_index = 0;
-                    this.copilot_state.excerpt_id = Some(cursor.excerpt_id);
-                    for completion in completions {
-                        this.copilot_state.push_completion(completion);
->>>>>>> 21e39e75
                     }
                 })
                 .log_err()?;
-
             Some(())
         });
 
@@ -3017,14 +3002,16 @@
                     })
                     .await;
 
-                this.upgrade(&cx)?.update(&mut cx, |this, cx| {
-                    this.copilot_state.cycled = true;
-                    for completion in completions.log_err().into_iter().flatten() {
-                        this.copilot_state.push_completion(completion);
-                    }
-                    this.copilot_state.cycle_completions(direction);
-                    this.update_visible_copilot_suggestion(cx);
-                });
+                this.upgrade(&cx)?
+                    .update(&mut cx, |this, cx| {
+                        this.copilot_state.cycled = true;
+                        for completion in completions.log_err().into_iter().flatten() {
+                            this.copilot_state.push_completion(completion);
+                        }
+                        this.copilot_state.cycle_completions(direction);
+                        this.update_visible_copilot_suggestion(cx);
+                    })
+                    .log_err()?;
 
                 Some(())
             });
