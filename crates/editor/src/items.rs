use crate::{
    display_map::ToDisplayPoint, link_go_to_definition::hide_link_definition,
    movement::surrounding_word, persistence::DB, scroll::ScrollAnchor, Anchor, Autoscroll, Editor,
    Event, ExcerptId, ExcerptRange, MultiBuffer, MultiBufferSnapshot, NavigationData, ToPoint as _,
};
use anyhow::{Context, Result};
use collections::HashSet;
use futures::future::try_join_all;
use gpui::{
    elements::*, geometry::vector::vec2f, AppContext, AsyncAppContext, Entity, ModelHandle,
    Subscription, Task, View, ViewContext, ViewHandle, WeakViewHandle,
};
use language::{
    proto::serialize_anchor as serialize_text_anchor, Bias, Buffer, OffsetRangeExt, Point,
    SelectionGoal,
};
use project::{FormatTrigger, Item as _, Project, ProjectPath};
use rpc::proto::{self, update_view};
use smallvec::SmallVec;
use std::{
    borrow::Cow,
    cmp::{self, Ordering},
    fmt::Write,
    iter,
    ops::Range,
    path::{Path, PathBuf},
};
use text::Selection;
use util::{paths::FILE_ROW_COLUMN_DELIMITER, ResultExt, TryFutureExt};
use workspace::item::{BreadcrumbText, FollowableItemHandle};
use workspace::{
    item::{FollowableItem, Item, ItemEvent, ItemHandle, ProjectItem},
    searchable::{Direction, SearchEvent, SearchableItem, SearchableItemHandle},
    ItemId, ItemNavHistory, Pane, StatusItemView, ToolbarItemLocation, ViewId, Workspace,
    WorkspaceId,
};

pub const MAX_TAB_TITLE_LEN: usize = 24;

impl FollowableItem for Editor {
    fn remote_id(&self) -> Option<ViewId> {
        self.remote_id
    }

    fn from_state_proto(
        pane: ViewHandle<workspace::Pane>,
        project: ModelHandle<Project>,
        remote_id: ViewId,
        state: &mut Option<proto::view::Variant>,
        cx: &mut AppContext,
    ) -> Option<Task<Result<ViewHandle<Self>>>> {
        let Some(proto::view::Variant::Editor(_)) = state else { return None };
        let Some(proto::view::Variant::Editor(state)) = state.take() else { unreachable!() };

        let client = project.read(cx).client();
        let replica_id = project.read(cx).replica_id();
        let buffer_ids = state
            .excerpts
            .iter()
            .map(|excerpt| excerpt.buffer_id)
            .collect::<HashSet<_>>();
        let buffers = project.update(cx, |project, cx| {
            buffer_ids
                .iter()
                .map(|id| project.open_buffer_by_id(*id, cx))
                .collect::<Vec<_>>()
        });

        let pane = pane.downgrade();
        Some(cx.spawn(|mut cx| async move {
            let mut buffers = futures::future::try_join_all(buffers).await?;
            let editor = pane.read_with(&cx, |pane, cx| {
                let mut editors = pane.items_of_type::<Self>();
                editors.find(|editor| {
                    let ids_match = editor.remote_id(&client, cx) == Some(remote_id);
                    let singleton_buffer_matches = state.singleton
                        && buffers.first()
                            == editor.read(cx).buffer.read(cx).as_singleton().as_ref();
                    ids_match || singleton_buffer_matches
                })
            })?;

            let editor = if let Some(editor) = editor {
                editor
            } else {
                pane.update(&mut cx, |_, cx| {
                    let multibuffer = cx.add_model(|cx| {
                        let mut multibuffer;
                        if state.singleton && buffers.len() == 1 {
                            multibuffer = MultiBuffer::singleton(buffers.pop().unwrap(), cx)
                        } else {
                            multibuffer = MultiBuffer::new(replica_id);
                            let mut excerpts = state.excerpts.into_iter().peekable();
                            while let Some(excerpt) = excerpts.peek() {
                                let buffer_id = excerpt.buffer_id;
                                let buffer_excerpts = iter::from_fn(|| {
                                    let excerpt = excerpts.peek()?;
                                    (excerpt.buffer_id == buffer_id)
                                        .then(|| excerpts.next().unwrap())
                                });
                                let buffer =
                                    buffers.iter().find(|b| b.read(cx).remote_id() == buffer_id);
                                if let Some(buffer) = buffer {
                                    multibuffer.push_excerpts(
                                        buffer.clone(),
                                        buffer_excerpts.filter_map(deserialize_excerpt_range),
                                        cx,
                                    );
                                }
                            }
                        };

                        if let Some(title) = &state.title {
                            multibuffer = multibuffer.with_title(title.clone())
                        }

                        multibuffer
                    });

                    cx.add_view(|cx| {
                        let mut editor =
                            Editor::for_multibuffer(multibuffer, Some(project.clone()), cx);
                        editor.remote_id = Some(remote_id);
                        editor
                    })
                })?
            };

            update_editor_from_message(
                editor.downgrade(),
                project,
                proto::update_view::Editor {
                    selections: state.selections,
                    pending_selection: state.pending_selection,
                    scroll_top_anchor: state.scroll_top_anchor,
                    scroll_x: state.scroll_x,
                    scroll_y: state.scroll_y,
                    ..Default::default()
                },
                &mut cx,
            )
            .await?;

            Ok(editor)
        }))
    }

    fn set_leader_replica_id(
        &mut self,
        leader_replica_id: Option<u16>,
        cx: &mut ViewContext<Self>,
    ) {
        self.leader_replica_id = leader_replica_id;
        if self.leader_replica_id.is_some() {
            self.buffer.update(cx, |buffer, cx| {
                buffer.remove_active_selections(cx);
            });
        } else {
            self.buffer.update(cx, |buffer, cx| {
                if self.focused {
                    buffer.set_active_selections(
                        &self.selections.disjoint_anchors(),
                        self.selections.line_mode,
                        self.cursor_shape,
                        cx,
                    );
                }
            });
        }
        cx.notify();
    }

    fn to_state_proto(&self, cx: &AppContext) -> Option<proto::view::Variant> {
        let buffer = self.buffer.read(cx);
        let scroll_anchor = self.scroll_manager.anchor();
        let excerpts = buffer
            .read(cx)
            .excerpts()
            .map(|(id, buffer, range)| proto::Excerpt {
                id: id.to_proto(),
                buffer_id: buffer.remote_id(),
                context_start: Some(serialize_text_anchor(&range.context.start)),
                context_end: Some(serialize_text_anchor(&range.context.end)),
                primary_start: range
                    .primary
                    .as_ref()
                    .map(|range| serialize_text_anchor(&range.start)),
                primary_end: range
                    .primary
                    .as_ref()
                    .map(|range| serialize_text_anchor(&range.end)),
            })
            .collect();

        Some(proto::view::Variant::Editor(proto::view::Editor {
            singleton: buffer.is_singleton(),
            title: (!buffer.is_singleton()).then(|| buffer.title(cx).into()),
            excerpts,
            scroll_top_anchor: Some(serialize_anchor(&scroll_anchor.anchor)),
            scroll_x: scroll_anchor.offset.x(),
            scroll_y: scroll_anchor.offset.y(),
            selections: self
                .selections
                .disjoint_anchors()
                .iter()
                .map(serialize_selection)
                .collect(),
            pending_selection: self
                .selections
                .pending_anchor()
                .as_ref()
                .map(serialize_selection),
        }))
    }

    fn add_event_to_update_proto(
        &self,
        event: &Self::Event,
        update: &mut Option<proto::update_view::Variant>,
        cx: &AppContext,
    ) -> bool {
        let update =
            update.get_or_insert_with(|| proto::update_view::Variant::Editor(Default::default()));

        match update {
            proto::update_view::Variant::Editor(update) => match event {
                Event::ExcerptsAdded {
                    buffer,
                    predecessor,
                    excerpts,
                } => {
                    let buffer_id = buffer.read(cx).remote_id();
                    let mut excerpts = excerpts.iter();
                    if let Some((id, range)) = excerpts.next() {
                        update.inserted_excerpts.push(proto::ExcerptInsertion {
                            previous_excerpt_id: Some(predecessor.to_proto()),
                            excerpt: serialize_excerpt(buffer_id, id, range),
                        });
                        update.inserted_excerpts.extend(excerpts.map(|(id, range)| {
                            proto::ExcerptInsertion {
                                previous_excerpt_id: None,
                                excerpt: serialize_excerpt(buffer_id, id, range),
                            }
                        }))
                    }
                    true
                }
                Event::ExcerptsRemoved { ids } => {
                    update
                        .deleted_excerpts
                        .extend(ids.iter().map(ExcerptId::to_proto));
                    true
                }
                Event::ScrollPositionChanged { .. } => {
                    let scroll_anchor = self.scroll_manager.anchor();
                    update.scroll_top_anchor = Some(serialize_anchor(&scroll_anchor.anchor));
                    update.scroll_x = scroll_anchor.offset.x();
                    update.scroll_y = scroll_anchor.offset.y();
                    true
                }
                Event::SelectionsChanged { .. } => {
                    update.selections = self
                        .selections
                        .disjoint_anchors()
                        .iter()
                        .map(serialize_selection)
                        .collect();
                    update.pending_selection = self
                        .selections
                        .pending_anchor()
                        .as_ref()
                        .map(serialize_selection);
                    true
                }
                _ => false,
            },
        }
    }

    fn apply_update_proto(
        &mut self,
        project: &ModelHandle<Project>,
        message: update_view::Variant,
        cx: &mut ViewContext<Self>,
    ) -> Task<Result<()>> {
        let update_view::Variant::Editor(message) = message;
        let project = project.clone();
        cx.spawn(|this, mut cx| async move {
            update_editor_from_message(this, project, message, &mut cx).await
        })
    }

    fn should_unfollow_on_event(event: &Self::Event, _: &AppContext) -> bool {
        match event {
            Event::Edited => true,
            Event::SelectionsChanged { local } => *local,
            Event::ScrollPositionChanged { local, .. } => *local,
            _ => false,
        }
    }
}

async fn update_editor_from_message(
    this: WeakViewHandle<Editor>,
    project: ModelHandle<Project>,
    message: proto::update_view::Editor,
    cx: &mut AsyncAppContext,
) -> Result<()> {
    // Open all of the buffers of which excerpts were added to the editor.
    let inserted_excerpt_buffer_ids = message
        .inserted_excerpts
        .iter()
        .filter_map(|insertion| Some(insertion.excerpt.as_ref()?.buffer_id))
        .collect::<HashSet<_>>();
    let inserted_excerpt_buffers = project.update(cx, |project, cx| {
        inserted_excerpt_buffer_ids
            .into_iter()
            .map(|id| project.open_buffer_by_id(id, cx))
            .collect::<Vec<_>>()
    });
    let _inserted_excerpt_buffers = try_join_all(inserted_excerpt_buffers).await?;

    // Update the editor's excerpts.
    this.update(cx, |editor, cx| {
        editor.buffer.update(cx, |multibuffer, cx| {
            let mut removed_excerpt_ids = message
                .deleted_excerpts
                .into_iter()
                .map(ExcerptId::from_proto)
                .collect::<Vec<_>>();
            removed_excerpt_ids.sort_by({
                let multibuffer = multibuffer.read(cx);
                move |a, b| a.cmp(&b, &multibuffer)
            });

            let mut insertions = message.inserted_excerpts.into_iter().peekable();
            while let Some(insertion) = insertions.next() {
                let Some(excerpt) = insertion.excerpt else { continue };
                let Some(previous_excerpt_id) = insertion.previous_excerpt_id else { continue };
                let buffer_id = excerpt.buffer_id;
                let Some(buffer) = project.read(cx).buffer_for_id(buffer_id, cx) else { continue };

                let adjacent_excerpts = iter::from_fn(|| {
                    let insertion = insertions.peek()?;
                    if insertion.previous_excerpt_id.is_none()
                        && insertion.excerpt.as_ref()?.buffer_id == buffer_id
                    {
                        insertions.next()?.excerpt
                    } else {
                        None
                    }
                });

                multibuffer.insert_excerpts_with_ids_after(
                    ExcerptId::from_proto(previous_excerpt_id),
                    buffer,
                    [excerpt]
                        .into_iter()
                        .chain(adjacent_excerpts)
                        .filter_map(|excerpt| {
                            Some((
                                ExcerptId::from_proto(excerpt.id),
                                deserialize_excerpt_range(excerpt)?,
                            ))
                        }),
                    cx,
                );
            }

            multibuffer.remove_excerpts(removed_excerpt_ids, cx);
        });
    })?;

    // Deserialize the editor state.
    let (selections, pending_selection, scroll_top_anchor) = this.update(cx, |editor, cx| {
        let buffer = editor.buffer.read(cx).read(cx);
        let selections = message
            .selections
            .into_iter()
            .filter_map(|selection| deserialize_selection(&buffer, selection))
            .collect::<Vec<_>>();
        let pending_selection = message
            .pending_selection
            .and_then(|selection| deserialize_selection(&buffer, selection));
        let scroll_top_anchor = message
            .scroll_top_anchor
            .and_then(|anchor| deserialize_anchor(&buffer, anchor));
        anyhow::Ok((selections, pending_selection, scroll_top_anchor))
    })??;

    // Wait until the buffer has received all of the operations referenced by
    // the editor's new state.
    this.update(cx, |editor, cx| {
        editor.buffer.update(cx, |buffer, cx| {
            buffer.wait_for_anchors(
                selections
                    .iter()
                    .chain(pending_selection.as_ref())
                    .flat_map(|selection| [selection.start, selection.end])
                    .chain(scroll_top_anchor),
                cx,
            )
        })
    })?
    .await?;

    // Update the editor's state.
    this.update(cx, |editor, cx| {
        if !selections.is_empty() || pending_selection.is_some() {
            editor.set_selections_from_remote(selections, pending_selection, cx);
            editor.request_autoscroll_remotely(Autoscroll::newest(), cx);
        } else if let Some(scroll_top_anchor) = scroll_top_anchor {
            editor.set_scroll_anchor_remote(
                ScrollAnchor {
                    anchor: scroll_top_anchor,
                    offset: vec2f(message.scroll_x, message.scroll_y),
                },
                cx,
            );
        }
    })?;
    Ok(())
}

fn serialize_excerpt(
    buffer_id: u64,
    id: &ExcerptId,
    range: &ExcerptRange<language::Anchor>,
) -> Option<proto::Excerpt> {
    Some(proto::Excerpt {
        id: id.to_proto(),
        buffer_id,
        context_start: Some(serialize_text_anchor(&range.context.start)),
        context_end: Some(serialize_text_anchor(&range.context.end)),
        primary_start: range
            .primary
            .as_ref()
            .map(|r| serialize_text_anchor(&r.start)),
        primary_end: range
            .primary
            .as_ref()
            .map(|r| serialize_text_anchor(&r.end)),
    })
}

fn serialize_selection(selection: &Selection<Anchor>) -> proto::Selection {
    proto::Selection {
        id: selection.id as u64,
        start: Some(serialize_anchor(&selection.start)),
        end: Some(serialize_anchor(&selection.end)),
        reversed: selection.reversed,
    }
}

fn serialize_anchor(anchor: &Anchor) -> proto::EditorAnchor {
    proto::EditorAnchor {
        excerpt_id: anchor.excerpt_id.to_proto(),
        anchor: Some(serialize_text_anchor(&anchor.text_anchor)),
    }
}

fn deserialize_excerpt_range(excerpt: proto::Excerpt) -> Option<ExcerptRange<language::Anchor>> {
    let context = {
        let start = language::proto::deserialize_anchor(excerpt.context_start?)?;
        let end = language::proto::deserialize_anchor(excerpt.context_end?)?;
        start..end
    };
    let primary = excerpt
        .primary_start
        .zip(excerpt.primary_end)
        .and_then(|(start, end)| {
            let start = language::proto::deserialize_anchor(start)?;
            let end = language::proto::deserialize_anchor(end)?;
            Some(start..end)
        });
    Some(ExcerptRange { context, primary })
}

fn deserialize_selection(
    buffer: &MultiBufferSnapshot,
    selection: proto::Selection,
) -> Option<Selection<Anchor>> {
    Some(Selection {
        id: selection.id as usize,
        start: deserialize_anchor(buffer, selection.start?)?,
        end: deserialize_anchor(buffer, selection.end?)?,
        reversed: selection.reversed,
        goal: SelectionGoal::None,
    })
}

fn deserialize_anchor(buffer: &MultiBufferSnapshot, anchor: proto::EditorAnchor) -> Option<Anchor> {
    let excerpt_id = ExcerptId::from_proto(anchor.excerpt_id);
    Some(Anchor {
        excerpt_id,
        text_anchor: language::proto::deserialize_anchor(anchor.anchor?)?,
        buffer_id: buffer.buffer_id_for_excerpt(excerpt_id),
    })
}

impl Item for Editor {
    fn navigate(&mut self, data: Box<dyn std::any::Any>, cx: &mut ViewContext<Self>) -> bool {
        if let Ok(data) = data.downcast::<NavigationData>() {
            let newest_selection = self.selections.newest::<Point>(cx);
            let buffer = self.buffer.read(cx).read(cx);
            let offset = if buffer.can_resolve(&data.cursor_anchor) {
                data.cursor_anchor.to_point(&buffer)
            } else {
                buffer.clip_point(data.cursor_position, Bias::Left)
            };

            let mut scroll_anchor = data.scroll_anchor;
            if !buffer.can_resolve(&scroll_anchor.anchor) {
                scroll_anchor.anchor = buffer.anchor_before(
                    buffer.clip_point(Point::new(data.scroll_top_row, 0), Bias::Left),
                );
            }

            drop(buffer);

            if newest_selection.head() == offset {
                false
            } else {
                let nav_history = self.nav_history.take();
                self.set_scroll_anchor(scroll_anchor, cx);
                self.change_selections(Some(Autoscroll::fit()), cx, |s| {
                    s.select_ranges([offset..offset])
                });
                self.nav_history = nav_history;
                true
            }
        } else {
            false
        }
    }

    fn tab_tooltip_text(&self, cx: &AppContext) -> Option<Cow<str>> {
        let file_path = self
            .buffer()
            .read(cx)
            .as_singleton()?
            .read(cx)
            .file()
            .and_then(|f| f.as_local())?
            .abs_path(cx);

        let file_path = util::paths::compact(&file_path)
            .to_string_lossy()
            .to_string();

        Some(file_path.into())
    }

    fn tab_description<'a>(&'a self, detail: usize, cx: &'a AppContext) -> Option<Cow<str>> {
        match path_for_buffer(&self.buffer, detail, true, cx)? {
            Cow::Borrowed(path) => Some(path.to_string_lossy()),
            Cow::Owned(path) => Some(path.to_string_lossy().to_string().into()),
        }
    }

    fn tab_content<T: View>(
        &self,
        detail: Option<usize>,
        style: &theme::Tab,
        cx: &AppContext,
    ) -> AnyElement<T> {
        Flex::row()
            .with_child(Label::new(self.title(cx).to_string(), style.label.clone()).into_any())
            .with_children(detail.and_then(|detail| {
                let path = path_for_buffer(&self.buffer, detail, false, cx)?;
                let description = path.to_string_lossy();
                Some(
                    Label::new(
                        util::truncate_and_trailoff(&description, MAX_TAB_TITLE_LEN),
                        style.description.text.clone(),
                    )
                    .contained()
                    .with_style(style.description.container)
                    .aligned(),
                )
            }))
            .align_children_center()
            .into_any()
    }

    fn for_each_project_item(&self, cx: &AppContext, f: &mut dyn FnMut(usize, &dyn project::Item)) {
        self.buffer
            .read(cx)
            .for_each_buffer(|buffer| f(buffer.id(), buffer.read(cx)));
    }

    fn is_singleton(&self, cx: &AppContext) -> bool {
        self.buffer.read(cx).is_singleton()
    }

    fn clone_on_split(&self, _workspace_id: WorkspaceId, cx: &mut ViewContext<Self>) -> Option<Self>
    where
        Self: Sized,
    {
        Some(self.clone(cx))
    }

    fn set_nav_history(&mut self, history: ItemNavHistory, _: &mut ViewContext<Self>) {
        self.nav_history = Some(history);
    }

    fn deactivated(&mut self, cx: &mut ViewContext<Self>) {
        let selection = self.selections.newest_anchor();
        self.push_to_nav_history(selection.head(), None, cx);
    }

    fn workspace_deactivated(&mut self, cx: &mut ViewContext<Self>) {
        hide_link_definition(self, cx);
        self.link_go_to_definition_state.last_mouse_location = None;
    }

    fn is_dirty(&self, cx: &AppContext) -> bool {
        self.buffer().read(cx).read(cx).is_dirty()
    }

    fn has_conflict(&self, cx: &AppContext) -> bool {
        self.buffer().read(cx).read(cx).has_conflict()
    }

    fn can_save(&self, cx: &AppContext) -> bool {
        let buffer = &self.buffer().read(cx);
        if let Some(buffer) = buffer.as_singleton() {
            buffer.read(cx).project_path(cx).is_some()
        } else {
            true
        }
    }

    fn save(
        &mut self,
        project: ModelHandle<Project>,
        cx: &mut ViewContext<Self>,
    ) -> Task<Result<()>> {
        self.report_editor_event("save", None, cx);
        let format = self.perform_format(project.clone(), FormatTrigger::Save, cx);
        let buffers = self.buffer().clone().read(cx).all_buffers();
        cx.spawn(|_, mut cx| async move {
            format.await?;

            if buffers.len() == 1 {
                project
                    .update(&mut cx, |project, cx| project.save_buffers(buffers, cx))
                    .await?;
            } else {
                // For multi-buffers, only save those ones that contain changes. For clean buffers
                // we simulate saving by calling `Buffer::did_save`, so that language servers or
                // other downstream listeners of save events get notified.
                let (dirty_buffers, clean_buffers) = buffers.into_iter().partition(|buffer| {
                    buffer.read_with(&cx, |buffer, _| buffer.is_dirty() || buffer.has_conflict())
                });

                project
                    .update(&mut cx, |project, cx| {
                        project.save_buffers(dirty_buffers, cx)
                    })
                    .await?;
                for buffer in clean_buffers {
                    buffer.update(&mut cx, |buffer, cx| {
                        let version = buffer.saved_version().clone();
                        let fingerprint = buffer.saved_version_fingerprint();
                        let mtime = buffer.saved_mtime();
                        buffer.did_save(version, fingerprint, mtime, cx);
                    });
                }
            }

            Ok(())
        })
    }

    fn save_as(
        &mut self,
        project: ModelHandle<Project>,
        abs_path: PathBuf,
        cx: &mut ViewContext<Self>,
    ) -> Task<Result<()>> {
        let buffer = self
            .buffer()
            .read(cx)
            .as_singleton()
            .expect("cannot call save_as on an excerpt list");

        let file_extension = abs_path
            .extension()
            .map(|a| a.to_string_lossy().to_string());
        self.report_editor_event("save", file_extension, cx);

        project.update(cx, |project, cx| {
            project.save_buffer_as(buffer, abs_path, cx)
        })
    }

    fn reload(
        &mut self,
        project: ModelHandle<Project>,
        cx: &mut ViewContext<Self>,
    ) -> Task<Result<()>> {
        let buffer = self.buffer().clone();
        let buffers = self.buffer.read(cx).all_buffers();
        let reload_buffers =
            project.update(cx, |project, cx| project.reload_buffers(buffers, true, cx));
        cx.spawn(|this, mut cx| async move {
            let transaction = reload_buffers.log_err().await;
            this.update(&mut cx, |editor, cx| {
                editor.request_autoscroll(Autoscroll::fit(), cx)
            })?;
            buffer.update(&mut cx, |buffer, cx| {
                if let Some(transaction) = transaction {
                    if !buffer.is_singleton() {
                        buffer.push_transaction(&transaction.0, cx);
                    }
                }
            });
            Ok(())
        })
    }

    fn to_item_events(event: &Self::Event) -> SmallVec<[ItemEvent; 2]> {
        let mut result = SmallVec::new();
        match event {
            Event::Closed => result.push(ItemEvent::CloseItem),
            Event::Saved | Event::TitleChanged => {
                result.push(ItemEvent::UpdateTab);
                result.push(ItemEvent::UpdateBreadcrumbs);
            }
            Event::Reparsed => {
                result.push(ItemEvent::UpdateBreadcrumbs);
            }
            Event::SelectionsChanged { local } if *local => {
                result.push(ItemEvent::UpdateBreadcrumbs);
            }
            Event::DirtyChanged => {
                result.push(ItemEvent::UpdateTab);
            }
            Event::BufferEdited => {
                result.push(ItemEvent::Edit);
                result.push(ItemEvent::UpdateBreadcrumbs);
            }
            _ => {}
        }
        result
    }

    fn as_searchable(&self, handle: &ViewHandle<Self>) -> Option<Box<dyn SearchableItemHandle>> {
        Some(Box::new(handle.clone()))
    }

    fn breadcrumb_location(&self) -> ToolbarItemLocation {
        ToolbarItemLocation::PrimaryLeft { flex: None }
    }

    fn breadcrumbs(&self, theme: &theme::Theme, cx: &AppContext) -> Option<Vec<BreadcrumbText>> {
        let cursor = self.selections.newest_anchor().head();
        let multibuffer = &self.buffer().read(cx);
        let (buffer_id, symbols) =
            multibuffer.symbols_containing(cursor, Some(&theme.editor.syntax), cx)?;
        let buffer = multibuffer.buffer(buffer_id)?;

        let buffer = buffer.read(cx);
        let filename = buffer
            .snapshot()
            .resolve_file_path(
                cx,
                self.project
                    .as_ref()
                    .map(|project| project.read(cx).visible_worktrees(cx).count() > 1)
                    .unwrap_or_default(),
            )
            .map(|path| path.to_string_lossy().to_string())
            .unwrap_or_else(|| "untitled".to_string());

        let mut breadcrumbs = vec![BreadcrumbText {
            text: filename,
            highlights: None,
        }];
        breadcrumbs.extend(symbols.into_iter().map(|symbol| BreadcrumbText {
            text: symbol.text,
            highlights: Some(symbol.highlight_ranges),
        }));
        Some(breadcrumbs)
    }

    fn added_to_workspace(&mut self, workspace: &mut Workspace, cx: &mut ViewContext<Self>) {
        let workspace_id = workspace.database_id();
        let item_id = cx.view_id();
        self.workspace = Some((workspace.weak_handle(), workspace.database_id()));

        fn serialize(
            buffer: ModelHandle<Buffer>,
            workspace_id: WorkspaceId,
            item_id: ItemId,
            cx: &mut AppContext,
        ) {
            if let Some(file) = buffer.read(cx).file().and_then(|file| file.as_local()) {
                let path = file.abs_path(cx);

                cx.background()
                    .spawn(async move {
                        DB.save_path(item_id, workspace_id, path.clone())
                            .await
                            .log_err()
                    })
                    .detach();
            }
        }

        if let Some(buffer) = self.buffer().read(cx).as_singleton() {
            serialize(buffer.clone(), workspace_id, item_id, cx);

            cx.subscribe(&buffer, |this, buffer, event, cx| {
                if let Some((_, workspace_id)) = this.workspace.as_ref() {
                    if let language::Event::FileHandleChanged = event {
                        serialize(buffer, *workspace_id, cx.view_id(), cx);
                    }
                }
            })
            .detach();
        }
    }

    fn serialized_item_kind() -> Option<&'static str> {
        Some("Editor")
    }

    fn deserialize(
        project: ModelHandle<Project>,
        _workspace: WeakViewHandle<Workspace>,
        workspace_id: workspace::WorkspaceId,
        item_id: ItemId,
        cx: &mut ViewContext<Pane>,
    ) -> Task<Result<ViewHandle<Self>>> {
        let project_item: Result<_> = project.update(cx, |project, cx| {
            // Look up the path with this key associated, create a self with that path
            let path = DB
                .get_path(item_id, workspace_id)?
                .context("No path stored for this editor")?;

            let (worktree, path) = project
                .find_local_worktree(&path, cx)
                .with_context(|| format!("No worktree for path: {path:?}"))?;
            let project_path = ProjectPath {
                worktree_id: worktree.read(cx).id(),
                path: path.into(),
            };

            Ok(project.open_path(project_path, cx))
        });

        project_item
            .map(|project_item| {
                cx.spawn(|pane, mut cx| async move {
                    let (_, project_item) = project_item.await?;
                    let buffer = project_item
                        .downcast::<Buffer>()
                        .context("Project item at stored path was not a buffer")?;
                    Ok(pane.update(&mut cx, |_, cx| {
                        cx.add_view(|cx| {
                            let mut editor = Editor::for_buffer(buffer, Some(project), cx);
                            editor.read_scroll_position_from_db(item_id, workspace_id, cx);
                            editor
                        })
                    })?)
                })
            })
            .unwrap_or_else(|error| Task::ready(Err(error)))
    }
}

impl ProjectItem for Editor {
    type Item = Buffer;

    fn for_project_item(
        project: ModelHandle<Project>,
        buffer: ModelHandle<Buffer>,
        cx: &mut ViewContext<Self>,
    ) -> Self {
        Self::for_buffer(buffer, Some(project), cx)
    }
}

pub(crate) enum BufferSearchHighlights {}
impl SearchableItem for Editor {
    type Match = Range<Anchor>;

    fn to_search_event(
        &mut self,
        event: &Self::Event,
        _: &mut ViewContext<Self>,
    ) -> Option<SearchEvent> {
        match event {
            Event::BufferEdited => Some(SearchEvent::MatchesInvalidated),
            Event::SelectionsChanged { .. } => {
                if self.selections.disjoint_anchors().len() == 1 {
                    Some(SearchEvent::ActiveMatchChanged)
                } else {
                    None
                }
            }
            _ => None,
        }
    }

    fn clear_matches(&mut self, cx: &mut ViewContext<Self>) {
        self.clear_background_highlights::<BufferSearchHighlights>(cx);
    }

    fn update_matches(&mut self, matches: Vec<Range<Anchor>>, cx: &mut ViewContext<Self>) {
        self.highlight_background::<BufferSearchHighlights>(
            matches,
            |theme| theme.search.match_background,
            cx,
        );
    }

    fn query_suggestion(&mut self, cx: &mut ViewContext<Self>) -> String {
        let display_map = self.snapshot(cx).display_snapshot;
        let selection = self.selections.newest::<usize>(cx);
        if selection.start == selection.end {
            let point = selection.start.to_display_point(&display_map);
            let range = surrounding_word(&display_map, point);
            let range = range.start.to_offset(&display_map, Bias::Left)
                ..range.end.to_offset(&display_map, Bias::Right);
            let text: String = display_map.buffer_snapshot.text_for_range(range).collect();
            if text.trim().is_empty() {
                String::new()
            } else {
                text
            }
        } else {
            display_map
                .buffer_snapshot
                .text_for_range(selection.start..selection.end)
                .collect()
        }
    }

    fn activate_match(
        &mut self,
        index: usize,
        matches: Vec<Range<Anchor>>,
        cx: &mut ViewContext<Self>,
    ) {
        self.unfold_ranges([matches[index].clone()], false, true, cx);
        let range = self.range_for_match(&matches[index]);
        self.change_selections(Some(Autoscroll::fit()), cx, |s| {
            s.select_ranges([range]);
        })
    }

    fn select_matches(&mut self, matches: Vec<Self::Match>, cx: &mut ViewContext<Self>) {
        self.unfold_ranges(matches.clone(), false, false, cx);
        self.change_selections(None, cx, |s| s.select_ranges(matches));
    }

    fn match_index_for_direction(
        &mut self,
        matches: &Vec<Range<Anchor>>,
        mut current_index: usize,
        direction: Direction,
        count: Option<usize>,
        cx: &mut ViewContext<Self>,
    ) -> usize {
        let buffer = self.buffer().read(cx).snapshot(cx);
<<<<<<< HEAD
        let cursor = self.selections.newest_anchor().head();
        if count.is_none() && matches[current_index].start.cmp(&cursor, &buffer).is_gt() {
=======
        let current_index_position = if self.selections.disjoint_anchors().len() == 1 {
            self.selections.newest_anchor().head()
        } else {
            matches[current_index].start
        };
        if matches[current_index]
            .start
            .cmp(&current_index_position, &buffer)
            .is_gt()
        {
>>>>>>> 10a1df3f
            if direction == Direction::Prev {
                if current_index == 0 {
                    current_index = matches.len() - 1;
                } else {
                    current_index -= 1;
                }
            }
<<<<<<< HEAD
        } else if count.is_none() && matches[current_index].end.cmp(&cursor, &buffer).is_lt() {
=======
        } else if matches[current_index]
            .end
            .cmp(&current_index_position, &buffer)
            .is_lt()
        {
>>>>>>> 10a1df3f
            if direction == Direction::Next {
                current_index = 0;
            }
        } else if direction == Direction::Prev {
            let count = count.unwrap_or(1) % matches.len();
            if current_index >= count {
                current_index = current_index - count;
            } else {
                current_index = matches.len() - (count - current_index);
            }
        } else if direction == Direction::Next {
            current_index = (current_index + count.unwrap_or(1)) % matches.len()
        };
        current_index
    }

    fn find_matches(
        &mut self,
        query: project::search::SearchQuery,
        cx: &mut ViewContext<Self>,
    ) -> Task<Vec<Range<Anchor>>> {
        let buffer = self.buffer().read(cx).snapshot(cx);
        cx.background().spawn(async move {
            let mut ranges = Vec::new();
            if let Some((_, _, excerpt_buffer)) = buffer.as_singleton() {
                ranges.extend(
                    query
                        .search(excerpt_buffer.as_rope())
                        .await
                        .into_iter()
                        .map(|range| {
                            buffer.anchor_after(range.start)..buffer.anchor_before(range.end)
                        }),
                );
            } else {
                for excerpt in buffer.excerpt_boundaries_in_range(0..buffer.len()) {
                    let excerpt_range = excerpt.range.context.to_offset(&excerpt.buffer);
                    let rope = excerpt.buffer.as_rope().slice(excerpt_range.clone());
                    ranges.extend(query.search(&rope).await.into_iter().map(|range| {
                        let start = excerpt
                            .buffer
                            .anchor_after(excerpt_range.start + range.start);
                        let end = excerpt
                            .buffer
                            .anchor_before(excerpt_range.start + range.end);
                        buffer.anchor_in_excerpt(excerpt.id.clone(), start)
                            ..buffer.anchor_in_excerpt(excerpt.id.clone(), end)
                    }));
                }
            }
            ranges
        })
    }

    fn active_match_index(
        &mut self,
        matches: Vec<Range<Anchor>>,
        cx: &mut ViewContext<Self>,
    ) -> Option<usize> {
        active_match_index(
            &matches,
            &self.selections.newest_anchor().head(),
            &self.buffer().read(cx).snapshot(cx),
        )
    }
}

pub fn active_match_index(
    ranges: &[Range<Anchor>],
    cursor: &Anchor,
    buffer: &MultiBufferSnapshot,
) -> Option<usize> {
    if ranges.is_empty() {
        None
    } else {
        match ranges.binary_search_by(|probe| {
            if probe.end.cmp(cursor, &*buffer).is_lt() {
                Ordering::Less
            } else if probe.start.cmp(cursor, &*buffer).is_gt() {
                Ordering::Greater
            } else {
                Ordering::Equal
            }
        }) {
            Ok(i) | Err(i) => Some(cmp::min(i, ranges.len() - 1)),
        }
    }
}

pub struct CursorPosition {
    position: Option<Point>,
    selected_count: usize,
    _observe_active_editor: Option<Subscription>,
}

impl Default for CursorPosition {
    fn default() -> Self {
        Self::new()
    }
}

impl CursorPosition {
    pub fn new() -> Self {
        Self {
            position: None,
            selected_count: 0,
            _observe_active_editor: None,
        }
    }

    fn update_position(&mut self, editor: ViewHandle<Editor>, cx: &mut ViewContext<Self>) {
        let editor = editor.read(cx);
        let buffer = editor.buffer().read(cx).snapshot(cx);

        self.selected_count = 0;
        let mut last_selection: Option<Selection<usize>> = None;
        for selection in editor.selections.all::<usize>(cx) {
            self.selected_count += selection.end - selection.start;
            if last_selection
                .as_ref()
                .map_or(true, |last_selection| selection.id > last_selection.id)
            {
                last_selection = Some(selection);
            }
        }
        self.position = last_selection.map(|s| s.head().to_point(&buffer));

        cx.notify();
    }
}

impl Entity for CursorPosition {
    type Event = ();
}

impl View for CursorPosition {
    fn ui_name() -> &'static str {
        "CursorPosition"
    }

    fn render(&mut self, cx: &mut ViewContext<Self>) -> AnyElement<Self> {
        if let Some(position) = self.position {
            let theme = &theme::current(cx).workspace.status_bar;
            let mut text = format!(
                "{}{FILE_ROW_COLUMN_DELIMITER}{}",
                position.row + 1,
                position.column + 1
            );
            if self.selected_count > 0 {
                write!(text, " ({} selected)", self.selected_count).unwrap();
            }
            Label::new(text, theme.cursor_position.clone()).into_any()
        } else {
            Empty::new().into_any()
        }
    }
}

impl StatusItemView for CursorPosition {
    fn set_active_pane_item(
        &mut self,
        active_pane_item: Option<&dyn ItemHandle>,
        cx: &mut ViewContext<Self>,
    ) {
        if let Some(editor) = active_pane_item.and_then(|item| item.act_as::<Editor>(cx)) {
            self._observe_active_editor = Some(cx.observe(&editor, Self::update_position));
            self.update_position(editor, cx);
        } else {
            self.position = None;
            self._observe_active_editor = None;
        }

        cx.notify();
    }
}

fn path_for_buffer<'a>(
    buffer: &ModelHandle<MultiBuffer>,
    height: usize,
    include_filename: bool,
    cx: &'a AppContext,
) -> Option<Cow<'a, Path>> {
    let file = buffer.read(cx).as_singleton()?.read(cx).file()?;
    path_for_file(file.as_ref(), height, include_filename, cx)
}

fn path_for_file<'a>(
    file: &'a dyn language::File,
    mut height: usize,
    include_filename: bool,
    cx: &'a AppContext,
) -> Option<Cow<'a, Path>> {
    // Ensure we always render at least the filename.
    height += 1;

    let mut prefix = file.path().as_ref();
    while height > 0 {
        if let Some(parent) = prefix.parent() {
            prefix = parent;
            height -= 1;
        } else {
            break;
        }
    }

    // Here we could have just always used `full_path`, but that is very
    // allocation-heavy and so we try to use a `Cow<Path>` if we haven't
    // traversed all the way up to the worktree's root.
    if height > 0 {
        let full_path = file.full_path(cx);
        if include_filename {
            Some(full_path.into())
        } else {
            Some(full_path.parent()?.to_path_buf().into())
        }
    } else {
        let mut path = file.path().strip_prefix(prefix).ok()?;
        if !include_filename {
            path = path.parent()?;
        }
        Some(path.into())
    }
}

#[cfg(test)]
mod tests {
    use super::*;
    use gpui::AppContext;
    use std::{
        path::{Path, PathBuf},
        sync::Arc,
        time::SystemTime,
    };

    #[gpui::test]
    fn test_path_for_file(cx: &mut AppContext) {
        let file = TestFile {
            path: Path::new("").into(),
            full_path: PathBuf::from(""),
        };
        assert_eq!(path_for_file(&file, 0, false, cx), None);
    }

    struct TestFile {
        path: Arc<Path>,
        full_path: PathBuf,
    }

    impl language::File for TestFile {
        fn path(&self) -> &Arc<Path> {
            &self.path
        }

        fn full_path(&self, _: &gpui::AppContext) -> PathBuf {
            self.full_path.clone()
        }

        fn as_local(&self) -> Option<&dyn language::LocalFile> {
            unimplemented!()
        }

        fn mtime(&self) -> SystemTime {
            unimplemented!()
        }

        fn file_name<'a>(&'a self, _: &'a gpui::AppContext) -> &'a std::ffi::OsStr {
            unimplemented!()
        }

        fn worktree_id(&self) -> usize {
            0
        }

        fn is_deleted(&self) -> bool {
            unimplemented!()
        }

        fn as_any(&self) -> &dyn std::any::Any {
            unimplemented!()
        }

        fn to_proto(&self) -> rpc::proto::File {
            unimplemented!()
        }
    }
}<|MERGE_RESOLUTION|>--- conflicted
+++ resolved
@@ -966,21 +966,17 @@
         cx: &mut ViewContext<Self>,
     ) -> usize {
         let buffer = self.buffer().read(cx).snapshot(cx);
-<<<<<<< HEAD
-        let cursor = self.selections.newest_anchor().head();
-        if count.is_none() && matches[current_index].start.cmp(&cursor, &buffer).is_gt() {
-=======
         let current_index_position = if self.selections.disjoint_anchors().len() == 1 {
             self.selections.newest_anchor().head()
         } else {
             matches[current_index].start
         };
-        if matches[current_index]
-            .start
-            .cmp(&current_index_position, &buffer)
-            .is_gt()
+        if count.is_none()
+            && matches[current_index]
+                .start
+                .cmp(&current_index_position, &buffer)
+                .is_gt()
         {
->>>>>>> 10a1df3f
             if direction == Direction::Prev {
                 if current_index == 0 {
                     current_index = matches.len() - 1;
@@ -988,15 +984,12 @@
                     current_index -= 1;
                 }
             }
-<<<<<<< HEAD
-        } else if count.is_none() && matches[current_index].end.cmp(&cursor, &buffer).is_lt() {
-=======
-        } else if matches[current_index]
-            .end
-            .cmp(&current_index_position, &buffer)
-            .is_lt()
+        } else if count.is_none()
+            && matches[current_index]
+                .end
+                .cmp(&current_index_position, &buffer)
+                .is_lt()
         {
->>>>>>> 10a1df3f
             if direction == Direction::Next {
                 current_index = 0;
             }
