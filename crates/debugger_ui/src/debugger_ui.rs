--- conflicted
+++ resolved
@@ -48,12 +48,9 @@
         ShowStackTrace,
         ToggleThreadPicker,
         ToggleSessionPicker,
-<<<<<<< HEAD
         RerunLastSession,
         ToggleExpandItem,
-=======
         HotReload,
->>>>>>> e165ac37
     ]
 );
 
@@ -215,7 +212,6 @@
                     },
                 )
                 .register_action(|workspace: &mut Workspace, _: &Start, window, cx| {
-<<<<<<< HEAD
                     NewProcessModal::show(workspace, window, NewProcessMode::Debug, None, cx);
                 })
                 .register_action(
@@ -228,10 +224,7 @@
                             debug_panel.rerun_last_session(workspace, window, cx);
                         })
                     },
-                );
-=======
-                    NewSessionModal::show(workspace, window, cx);
-                })
+                )
                 .register_action(|workspace, _: &HotReload, _, cx| {
                     if let Some(debug_panel) = workspace.panel::<DebugPanel>(cx) {
                         if let Some(active_item) = debug_panel.read_with(cx, |panel, cx| {
@@ -243,7 +236,6 @@
                         }
                     }
                 });
->>>>>>> e165ac37
         })
     })
     .detach();
