use std::any::TypeId;

use dap::debugger_settings::DebuggerSettings;
use debugger_panel::DebugPanel;
use editor::Editor;
use gpui::{Action, App, DispatchPhase, EntityInputHandler, actions};
use new_process_modal::{NewProcessModal, NewProcessMode};
use onboarding_modal::DebuggerOnboardingModal;
use project::debugger::{self, breakpoint_store::SourceBreakpoint, session::ThreadStatus};
use schemars::JsonSchema;
use serde::Deserialize;
use session::DebugSession;
use settings::Settings;
use stack_trace_view::StackTraceView;
use tasks_ui::{Spawn, TaskOverrides};
use ui::{FluentBuilder, InteractiveElement};
use util::maybe;
use workspace::{ItemHandle, ShutdownDebugAdapters, Workspace};
use zed_actions::ToggleFocus;
use zed_actions::debugger::OpenOnboardingModal;

pub mod attach_modal;
pub mod debugger_panel;
mod dropdown_menus;
mod new_process_modal;
mod onboarding_modal;
mod persistence;
pub(crate) mod session;
mod stack_trace_view;

#[cfg(any(test, feature = "test-support"))]
pub mod tests;

actions!(
    debugger,
    [
        /// Starts a new debugging session.
        Start,
        /// Continues execution until the next breakpoint.
        Continue,
        /// Detaches the debugger from the running process.
        Detach,
        /// Pauses the currently running program.
        Pause,
        /// Restarts the current debugging session.
        Restart,
        /// Reruns the current debugging session with the same configuration.
        RerunSession,
        /// Steps into the next function call.
        StepInto,
        /// Steps over the current line.
        StepOver,
        /// Steps out of the current function.
        StepOut,
        /// Steps back to the previous statement.
        StepBack,
        /// Stops the debugging session.
        Stop,
        /// Toggles whether to ignore all breakpoints.
        ToggleIgnoreBreakpoints,
        /// Clears all breakpoints in the project.
        ClearAllBreakpoints,
        /// Focuses on the debugger console panel.
        FocusConsole,
        /// Focuses on the variables panel.
        FocusVariables,
        /// Focuses on the breakpoint list panel.
        FocusBreakpointList,
        /// Focuses on the call stack frames panel.
        FocusFrames,
        /// Focuses on the loaded modules panel.
        FocusModules,
        /// Focuses on the loaded sources panel.
        FocusLoadedSources,
        /// Focuses on the terminal panel.
        FocusTerminal,
        /// Shows the stack trace for the current thread.
        ShowStackTrace,
        /// Toggles the thread picker dropdown.
        ToggleThreadPicker,
        /// Toggles the session picker dropdown.
        ToggleSessionPicker,
        /// Reruns the last debugging session.
        #[action(deprecated_aliases = ["debugger::RerunLastSession"])]
        Rerun,
        /// Toggles expansion of the selected item in the debugger UI.
        ToggleExpandItem,
<<<<<<< HEAD
        HotReload,
=======
        /// Toggle the user frame filter in the stack frame list
        /// When toggled on, only frames from the user's code are shown
        /// When toggled off, all frames are shown
        ToggleUserFrames,
>>>>>>> 73b38c83
    ]
);

/// Set a data breakpoint on the selected variable or memory region.
#[derive(PartialEq, Clone, Deserialize, Default, JsonSchema, Action)]
#[action(namespace = debugger)]
#[serde(deny_unknown_fields)]
pub struct ToggleDataBreakpoint {
    /// The type of data breakpoint
    /// Read & Write
    /// Read
    /// Write
    #[serde(default)]
    pub access_type: Option<dap::DataBreakpointAccessType>,
}

actions!(
    dev,
    [
        /// Copies debug adapter launch arguments to clipboard.
        CopyDebugAdapterArguments
    ]
);

pub fn init(cx: &mut App) {
    DebuggerSettings::register(cx);
    workspace::FollowableViewRegistry::register::<DebugSession>(cx);

    cx.observe_new(|workspace: &mut Workspace, _, _| {
        workspace
            .register_action(spawn_task_or_modal)
            .register_action(|workspace, _: &ToggleFocus, window, cx| {
                workspace.toggle_panel_focus::<DebugPanel>(window, cx);
            })
            .register_action(|workspace: &mut Workspace, _: &Start, window, cx| {
                NewProcessModal::show(workspace, window, NewProcessMode::Debug, None, cx);
            })
            .register_action(|workspace: &mut Workspace, _: &Rerun, window, cx| {
                let Some(debug_panel) = workspace.panel::<DebugPanel>(cx) else {
                    return;
                };

                debug_panel.update(cx, |debug_panel, cx| {
                    debug_panel.rerun_last_session(workspace, window, cx);
                })
            })
            .register_action(|workspace, _: &HotReload, _, cx| {
                if let Some(debug_panel) = workspace.panel::<DebugPanel>(cx) {
                    if let Some(active_item) = debug_panel.read_with(cx, |panel, cx| {
                        panel
                            .active_session()
                            .map(|session| session.read(cx).running_state().clone())
                    }) {
                        active_item.update(cx, |item, cx| item.hot_reload(cx))
                    }
                }
            })
            .register_action(
                |workspace: &mut Workspace, _: &ShutdownDebugAdapters, _window, cx| {
                    workspace.project().update(cx, |project, cx| {
                        project.dap_store().update(cx, |store, cx| {
                            store.shutdown_sessions(cx).detach();
                        })
                    })
                },
            )
            .register_action(|workspace, _: &OpenOnboardingModal, window, cx| {
                DebuggerOnboardingModal::toggle(workspace, window, cx)
            })
            .register_action_renderer(|div, workspace, _, cx| {
                let Some(debug_panel) = workspace.panel::<DebugPanel>(cx) else {
                    return div;
                };
                let Some(active_item) = debug_panel
                    .read(cx)
                    .active_session()
                    .map(|session| session.read(cx).running_state().clone())
                else {
                    return div;
                };
                let running_state = active_item.read(cx);
                if running_state.session().read(cx).is_terminated() {
                    return div;
                }

                let caps = running_state.capabilities(cx);
                let supports_step_back = caps.supports_step_back.unwrap_or_default();
                let supports_detach = running_state.session().read(cx).is_attached();
                let status = running_state.thread_status(cx);

                let active_item = active_item.downgrade();
                div.when(status == Some(ThreadStatus::Running), |div| {
                    let active_item = active_item.clone();
                    div.on_action(move |_: &Pause, _, cx| {
                        active_item
                            .update(cx, |item, cx| item.pause_thread(cx))
                            .ok();
                    })
                })
                .when(status == Some(ThreadStatus::Stopped), |div| {
                    div.on_action({
                        let active_item = active_item.clone();
                        move |_: &StepInto, _, cx| {
                            active_item.update(cx, |item, cx| item.step_in(cx)).ok();
                        }
                    })
                    .on_action({
                        let active_item = active_item.clone();
                        move |_: &StepOver, _, cx| {
                            active_item.update(cx, |item, cx| item.step_over(cx)).ok();
                        }
                    })
                    .on_action({
                        let active_item = active_item.clone();
                        move |_: &StepOut, _, cx| {
                            active_item.update(cx, |item, cx| item.step_out(cx)).ok();
                        }
                    })
                    .when(supports_step_back, |div| {
                        let active_item = active_item.clone();
                        div.on_action(move |_: &StepBack, _, cx| {
                            active_item.update(cx, |item, cx| item.step_back(cx)).ok();
                        })
                    })
                    .on_action({
                        let active_item = active_item.clone();
                        move |_: &Continue, _, cx| {
                            active_item
                                .update(cx, |item, cx| item.continue_thread(cx))
                                .ok();
                        }
                    })
                    .on_action(cx.listener(
                        |workspace, _: &ShowStackTrace, window, cx| {
                            let Some(debug_panel) = workspace.panel::<DebugPanel>(cx) else {
                                return;
                            };

                            if let Some(existing) = workspace.item_of_type::<StackTraceView>(cx) {
                                let is_active = workspace
                                    .active_item(cx)
                                    .is_some_and(|item| item.item_id() == existing.item_id());
                                workspace.activate_item(&existing, true, !is_active, window, cx);
                            } else {
                                let Some(active_session) = debug_panel.read(cx).active_session()
                                else {
                                    return;
                                };

                                let project = workspace.project();

                                let stack_trace_view = active_session.update(cx, |session, cx| {
                                    session.stack_trace_view(project, window, cx).clone()
                                });

                                workspace.add_item_to_active_pane(
                                    Box::new(stack_trace_view),
                                    None,
                                    true,
                                    window,
                                    cx,
                                );
                            }
                        },
                    ))
                })
                .when(supports_detach, |div| {
                    let active_item = active_item.clone();
                    div.on_action(move |_: &Detach, _, cx| {
                        active_item
                            .update(cx, |item, cx| item.detach_client(cx))
                            .ok();
                    })
                })
                .on_action({
                    let active_item = active_item.clone();
                    move |_: &Restart, _, cx| {
                        active_item
                            .update(cx, |item, cx| item.restart_session(cx))
                            .ok();
                    }
                })
                .on_action({
                    let active_item = active_item.clone();
                    move |_: &RerunSession, window, cx| {
                        active_item
                            .update(cx, |item, cx| item.rerun_session(window, cx))
                            .ok();
                    }
                })
                .on_action({
                    let active_item = active_item.clone();
                    move |_: &Stop, _, cx| {
                        active_item.update(cx, |item, cx| item.stop_thread(cx)).ok();
                    }
                })
                .on_action({
                    let active_item = active_item.clone();
                    move |_: &ToggleIgnoreBreakpoints, _, cx| {
                        active_item
                            .update(cx, |item, cx| item.toggle_ignore_breakpoints(cx))
                            .ok();
                    }
                })
                .on_action(move |_: &ToggleUserFrames, _, cx| {
                    if let Some((thread_status, stack_frame_list)) = active_item
                        .read_with(cx, |item, cx| {
                            (item.thread_status(cx), item.stack_frame_list().clone())
                        })
                        .ok()
                    {
                        stack_frame_list.update(cx, |stack_frame_list, cx| {
                            stack_frame_list.toggle_frame_filter(thread_status, cx);
                        })
                    }
                })
            });
    })
    .detach();

    cx.observe_new({
        move |editor: &mut Editor, _, _| {
            editor
                .register_action_renderer(move |editor, window, cx| {
                    let Some(workspace) = editor.workspace() else {
                        return;
                    };
                    let Some(debug_panel) = workspace.read(cx).panel::<DebugPanel>(cx) else {
                        return;
                    };
                    let Some(active_session) =
                        debug_panel.update(cx, |panel, _| panel.active_session())
                    else {
                        return;
                    };

                    let session = active_session
                        .read(cx)
                        .running_state
                        .read(cx)
                        .session()
                        .read(cx);

                    if session.is_terminated() {
                        return;
                    }

                    let editor = cx.entity().downgrade();

                    window.on_action_when(
                        session.any_stopped_thread(),
                        TypeId::of::<editor::actions::RunToCursor>(),
                        {
                            let editor = editor.clone();
                            let active_session = active_session.clone();
                            move |_, phase, _, cx| {
                                if phase != DispatchPhase::Bubble {
                                    return;
                                }
                                maybe!({
                                    let (buffer, position, _) = editor
                                        .update(cx, |editor, cx| {
                                            let cursor_point: language::Point =
                                                editor.selections.newest(cx).head();

                                            editor
                                                .buffer()
                                                .read(cx)
                                                .point_to_buffer_point(cursor_point, cx)
                                        })
                                        .ok()??;

                                    let path =
                                debugger::breakpoint_store::BreakpointStore::abs_path_from_buffer(
                                    &buffer, cx,
                                )?;

                                    let source_breakpoint = SourceBreakpoint {
                                        row: position.row,
                                        path,
                                        message: None,
                                        condition: None,
                                        hit_condition: None,
                                        state: debugger::breakpoint_store::BreakpointState::Enabled,
                                    };

                                    active_session.update(cx, |session, cx| {
                                        session.running_state().update(cx, |state, cx| {
                                            if let Some(thread_id) = state.selected_thread_id() {
                                                state.session().update(cx, |session, cx| {
                                                    session.run_to_position(
                                                        source_breakpoint,
                                                        thread_id,
                                                        cx,
                                                    );
                                                })
                                            }
                                        });
                                    });

                                    Some(())
                                });
                            }
                        },
                    );

                    window.on_action(
                        TypeId::of::<editor::actions::EvaluateSelectedText>(),
                        move |_, _, window, cx| {
                            maybe!({
                                let text = editor
                                    .update(cx, |editor, cx| {
                                        editor.text_for_range(
                                            editor.selections.newest(cx).range(),
                                            &mut None,
                                            window,
                                            cx,
                                        )
                                    })
                                    .ok()??;

                                active_session.update(cx, |session, cx| {
                                    session.running_state().update(cx, |state, cx| {
                                        let stack_id = state.selected_stack_frame_id(cx);

                                        state.session().update(cx, |session, cx| {
                                            session
                                                .evaluate(text, None, stack_id, None, cx)
                                                .detach();
                                        });
                                    });
                                });

                                Some(())
                            });
                        },
                    );
                })
                .detach();
        }
    })
    .detach();
}

fn spawn_task_or_modal(
    workspace: &mut Workspace,
    action: &Spawn,
    window: &mut ui::Window,
    cx: &mut ui::Context<Workspace>,
) {
    match action {
        Spawn::ByName {
            task_name,
            reveal_target,
        } => {
            let overrides = reveal_target.map(|reveal_target| TaskOverrides {
                reveal_target: Some(reveal_target),
            });
            let name = task_name.clone();
            tasks_ui::spawn_tasks_filtered(
                move |(_, task)| task.label.eq(&name),
                overrides,
                window,
                cx,
            )
            .detach_and_log_err(cx)
        }
        Spawn::ByTag {
            task_tag,
            reveal_target,
        } => {
            let overrides = reveal_target.map(|reveal_target| TaskOverrides {
                reveal_target: Some(reveal_target),
            });
            let tag = task_tag.clone();
            tasks_ui::spawn_tasks_filtered(
                move |(_, task)| task.tags.contains(&tag),
                overrides,
                window,
                cx,
            )
            .detach_and_log_err(cx)
        }
        Spawn::ViaModal { reveal_target } => {
            NewProcessModal::show(workspace, window, NewProcessMode::Task, *reveal_target, cx);
        }
    }
}<|MERGE_RESOLUTION|>--- conflicted
+++ resolved
@@ -85,14 +85,11 @@
         Rerun,
         /// Toggles expansion of the selected item in the debugger UI.
         ToggleExpandItem,
-<<<<<<< HEAD
         HotReload,
-=======
         /// Toggle the user frame filter in the stack frame list
         /// When toggled on, only frames from the user's code are shown
         /// When toggled off, all frames are shown
         ToggleUserFrames,
->>>>>>> 73b38c83
     ]
 );
 
