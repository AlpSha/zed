pub mod running;

use crate::{StackTraceView, persistence::SerializedLayout, session::running::DebugTerminal};
use dap::client::SessionId;
use gpui::{
    App, Axis, Entity, EventEmitter, FocusHandle, Focusable, Subscription, Task, WeakEntity,
};
use project::debugger::session::Session;
use project::worktree_store::WorktreeStore;
use project::{Project, debugger::session::SessionQuirks};
use rpc::proto;
use running::RunningState;
use std::cell::OnceCell;
use ui::prelude::*;
use workspace::{
    CollaboratorId, FollowableItem, ViewId, Workspace,
    item::{self, Item},
};

pub struct DebugSession {
    remote_id: Option<workspace::ViewId>,
    pub(crate) running_state: Entity<RunningState>,
    pub(crate) quirks: SessionQuirks,
    stack_trace_view: OnceCell<Entity<StackTraceView>>,
    _worktree_store: WeakEntity<WorktreeStore>,
    workspace: WeakEntity<Workspace>,
    _subscriptions: [Subscription; 1],
}

#[derive(Debug)]
pub enum DebugPanelItemEvent {
    Close,
    Stopped { go_to_stack_frame: bool },
}

impl DebugSession {
    pub(crate) fn running(
        project: Entity<Project>,
        workspace: WeakEntity<Workspace>,
        parent_terminal: Option<Entity<DebugTerminal>>,
        session: Entity<Session>,
        serialized_layout: Option<SerializedLayout>,
        dock_axis: Axis,
        window: &mut Window,
        cx: &mut App,
    ) -> Entity<Self> {
        let running_state = cx.new(|cx| {
            RunningState::new(
                session.clone(),
                project.clone(),
                workspace.clone(),
                parent_terminal,
                serialized_layout,
                dock_axis,
                window,
                cx,
            )
        });
        let quirks = session.read(cx).quirks();

        cx.new(|cx| Self {
            _subscriptions: [cx.subscribe(&running_state, |_, _, _, cx| {
                cx.notify();
            })],
            remote_id: None,
            running_state,
            quirks,
            stack_trace_view: OnceCell::new(),
            _worktree_store: project.read(cx).worktree_store().downgrade(),
            workspace,
        })
    }

    pub(crate) fn session_id(&self, cx: &App) -> SessionId {
        self.running_state.read(cx).session_id()
    }

    pub(crate) fn stack_trace_view(
        &mut self,
        project: &Entity<Project>,
        window: &mut Window,
        cx: &mut Context<Self>,
    ) -> &Entity<StackTraceView> {
        let workspace = self.workspace.clone();
        let running_state = self.running_state.clone();

        self.stack_trace_view.get_or_init(|| {
            let stackframe_list = running_state.read(cx).stack_frame_list().clone();

            let stack_frame_view = cx.new(|cx| {
                StackTraceView::new(
                    workspace.clone(),
                    project.clone(),
                    stackframe_list,
                    window,
                    cx,
                )
            });

            stack_frame_view
        })
    }

    pub fn session(&self, cx: &App) -> Entity<Session> {
        self.running_state.read(cx).session().clone()
    }

    pub(crate) fn shutdown(&mut self, cx: &mut Context<Self>) {
        self.running_state
            .update(cx, |state, cx| state.shutdown(cx));
    }

<<<<<<< HEAD
    pub(crate) fn label(&self, cx: &App) -> SharedString {
        if let Some(label) = self.label.get() {
            return label.clone();
        }

        let session = self.running_state.read(cx).session();

        self.label
            .get_or_init(|| session.read(cx).label())
            .to_owned()
    }

    pub(crate) fn running_state(&self) -> &Entity<RunningState> {
        &self.running_state
    }

    pub(crate) fn adapter_name(&self, cx: &App) -> dap::adapters::DebugAdapterName {
        self.running_state
            .read(cx)
            .session()
            .read(cx)
            .adapter_name()
            .clone()
    }

    pub(crate) fn label_element(&self, depth: usize, cx: &App) -> AnyElement {
        const MAX_LABEL_CHARS: usize = 150;

        let label = self.label(cx);
        let label = truncate_and_trailoff(&label, MAX_LABEL_CHARS);

        let is_terminated = self
            .running_state
            .read(cx)
            .session()
            .read(cx)
            .is_terminated();
        let icon = {
            if is_terminated {
                Some(Indicator::dot().color(Color::Error))
            } else {
                match self
                    .running_state
                    .read(cx)
                    .thread_status(cx)
                    .unwrap_or_default()
                {
                    project::debugger::session::ThreadStatus::Stopped => {
                        Some(Indicator::dot().color(Color::Conflict))
                    }
                    _ => Some(Indicator::dot().color(Color::Success)),
=======
    pub(crate) fn label(&self, cx: &mut App) -> Option<SharedString> {
        let session = self.running_state.read(cx).session().clone();
        session.update(cx, |session, cx| {
            let session_label = session.label();
            let quirks = session.quirks();
            let mut single_thread_name = || {
                let threads = session.threads(cx);
                match threads.as_slice() {
                    [(thread, _)] => Some(SharedString::from(&thread.name)),
                    _ => None,
>>>>>>> cf1ce1be
                }
            };
            if quirks.prefer_thread_name {
                single_thread_name().or(session_label)
            } else {
                session_label.or_else(single_thread_name)
            }
        })
    }

    pub fn running_state(&self) -> &Entity<RunningState> {
        &self.running_state
    }
}

impl EventEmitter<DebugPanelItemEvent> for DebugSession {}

impl Focusable for DebugSession {
    fn focus_handle(&self, cx: &App) -> FocusHandle {
        self.running_state.focus_handle(cx)
    }
}

impl Item for DebugSession {
    type Event = DebugPanelItemEvent;
    fn tab_content_text(&self, _detail: usize, _cx: &App) -> SharedString {
        "Debugger".into()
    }
}

impl FollowableItem for DebugSession {
    fn remote_id(&self) -> Option<workspace::ViewId> {
        self.remote_id
    }

    fn to_state_proto(&self, _window: &Window, _cx: &App) -> Option<proto::view::Variant> {
        None
    }

    fn from_state_proto(
        _workspace: Entity<Workspace>,
        _remote_id: ViewId,
        _state: &mut Option<proto::view::Variant>,
        _window: &mut Window,
        _cx: &mut App,
    ) -> Option<gpui::Task<anyhow::Result<Entity<Self>>>> {
        None
    }

    fn add_event_to_update_proto(
        &self,
        _event: &Self::Event,
        _update: &mut Option<proto::update_view::Variant>,
        _window: &Window,
        _cx: &App,
    ) -> bool {
        // update.get_or_insert_with(|| proto::update_view::Variant::DebugPanel(Default::default()));

        true
    }

    fn apply_update_proto(
        &mut self,
        _project: &Entity<project::Project>,
        _message: proto::update_view::Variant,
        _window: &mut Window,
        _cx: &mut Context<Self>,
    ) -> gpui::Task<anyhow::Result<()>> {
        Task::ready(Ok(()))
    }

    fn set_leader_id(
        &mut self,
        _leader_id: Option<CollaboratorId>,
        _window: &mut Window,
        _cx: &mut Context<Self>,
    ) {
    }

    fn to_follow_event(_event: &Self::Event) -> Option<workspace::item::FollowEvent> {
        None
    }

    fn dedup(&self, existing: &Self, _window: &Window, cx: &App) -> Option<workspace::item::Dedup> {
        if existing.session_id(cx) == self.session_id(cx) {
            Some(item::Dedup::KeepExisting)
        } else {
            None
        }
    }

    fn is_project_item(&self, _window: &Window, _cx: &App) -> bool {
        true
    }
}

impl Render for DebugSession {
    fn render(&mut self, window: &mut Window, cx: &mut Context<Self>) -> impl IntoElement {
        self.running_state
            .update(cx, |this, cx| this.render(window, cx).into_any_element())
    }
}<|MERGE_RESOLUTION|>--- conflicted
+++ resolved
@@ -110,59 +110,6 @@
             .update(cx, |state, cx| state.shutdown(cx));
     }
 
-<<<<<<< HEAD
-    pub(crate) fn label(&self, cx: &App) -> SharedString {
-        if let Some(label) = self.label.get() {
-            return label.clone();
-        }
-
-        let session = self.running_state.read(cx).session();
-
-        self.label
-            .get_or_init(|| session.read(cx).label())
-            .to_owned()
-    }
-
-    pub(crate) fn running_state(&self) -> &Entity<RunningState> {
-        &self.running_state
-    }
-
-    pub(crate) fn adapter_name(&self, cx: &App) -> dap::adapters::DebugAdapterName {
-        self.running_state
-            .read(cx)
-            .session()
-            .read(cx)
-            .adapter_name()
-            .clone()
-    }
-
-    pub(crate) fn label_element(&self, depth: usize, cx: &App) -> AnyElement {
-        const MAX_LABEL_CHARS: usize = 150;
-
-        let label = self.label(cx);
-        let label = truncate_and_trailoff(&label, MAX_LABEL_CHARS);
-
-        let is_terminated = self
-            .running_state
-            .read(cx)
-            .session()
-            .read(cx)
-            .is_terminated();
-        let icon = {
-            if is_terminated {
-                Some(Indicator::dot().color(Color::Error))
-            } else {
-                match self
-                    .running_state
-                    .read(cx)
-                    .thread_status(cx)
-                    .unwrap_or_default()
-                {
-                    project::debugger::session::ThreadStatus::Stopped => {
-                        Some(Indicator::dot().color(Color::Conflict))
-                    }
-                    _ => Some(Indicator::dot().color(Color::Success)),
-=======
     pub(crate) fn label(&self, cx: &mut App) -> Option<SharedString> {
         let session = self.running_state.read(cx).session().clone();
         session.update(cx, |session, cx| {
@@ -173,7 +120,6 @@
                 match threads.as_slice() {
                     [(thread, _)] => Some(SharedString::from(&thread.name)),
                     _ => None,
->>>>>>> cf1ce1be
                 }
             };
             if quirks.prefer_thread_name {
