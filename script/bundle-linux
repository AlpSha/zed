#!/usr/bin/env bash

set -euxo pipefail
source script/lib/blob-store.sh

# Function for displaying help info
help_info() {
  echo "
Usage: ${0##*/} [options]
Build a release .tar.gz for Linux.

Options:
  -h    Display this help and exit.
  "
}

while getopts 'h' flag
do
    case "${flag}" in
        h)
           help_info
           exit 0
           ;;
    esac
done

export ZED_BUNDLE=true

channel=$(<crates/zed/RELEASE_CHANNEL)
target_dir="${CARGO_TARGET_DIR:-target}"

version="$(script/get-crate-version zed)"
# Set RELEASE_VERSION so it's compiled into GPUI and it knows about the version.
export RELEASE_VERSION="${version}"

commit=$(git rev-parse HEAD | cut -c 1-7)

version_info=$(rustc --version --verbose)
host_line=$(echo "$version_info" | grep host)
target_triple=${host_line#*: }
musl_triple=${target_triple%-gnu}-musl
remote_server_triple=${REMOTE_SERVER_TARGET:-"${musl_triple}"}
rustup_installed=false
if command -v rustup >/dev/null 2>&1; then
    rustup_installed=true
fi

# Generate the licenses first, so they can be baked into the binaries
script/generate-licenses

if "$rustup_installed"; then
    rustup target add "$remote_server_triple"
fi

export CC=$(which clang)

# Build binary in release mode
export RUSTFLAGS="${RUSTFLAGS:-} -C link-args=-Wl,--disable-new-dtags,-rpath,\$ORIGIN/../lib"
cargo build --release --target "${target_triple}" --package zed --package cli
# Build remote_server in separate invocation to prevent feature unification from other crates
# from influencing dynamic libraries required by it.
if [[ "$remote_server_triple" == "$musl_triple" ]]; then
    export RUSTFLAGS="${RUSTFLAGS:-} -C target-feature=+crt-static"
fi
cargo build --release --target "${remote_server_triple}" --package remote_server

# Strip debug symbols and save them for upload to DigitalOcean
objcopy --only-keep-debug "${target_dir}/${target_triple}/release/zed" "${target_dir}/${target_triple}/release/zed.dbg"
objcopy --only-keep-debug "${target_dir}/${remote_server_triple}/release/remote_server" "${target_dir}/${remote_server_triple}/release/remote_server.dbg"
objcopy --strip-debug "${target_dir}/${target_triple}/release/zed"
objcopy --strip-debug "${target_dir}/${target_triple}/release/cli"
objcopy --strip-debug "${target_dir}/${remote_server_triple}/release/remote_server"

gzip -f "${target_dir}/${target_triple}/release/zed.dbg"
gzip -f "${target_dir}/${remote_server_triple}/release/remote_server.dbg"

if [[ -n "${DIGITALOCEAN_SPACES_SECRET_KEY:-}" && -n "${DIGITALOCEAN_SPACES_ACCESS_KEY:-}" ]]; then
    upload_to_blob_store_public \
        "zed-debug-symbols" \
        "${target_dir}/${target_triple}/release/zed.dbg.gz" \
        "$channel/zed-$version-${target_triple}.dbg.gz"
    upload_to_blob_store_public \
        "zed-debug-symbols" \
        "${target_dir}/${remote_server_triple}/release/remote_server.dbg.gz" \
        "$channel/remote_server-$version-${remote_server_triple}.dbg.gz"
fi

# Ensure that remote_server does not depend on libssl nor libcrypto, as we got rid of these deps.
if ldd "${target_dir}/${remote_server_triple}/release/remote_server" | grep -q 'libcrypto\|libssl'; then
<<<<<<< HEAD
    if [[ "$remote_server_triple" == *-musl ]]; then
        echo "Error: remote_server still depends on libssl or libcrypto" && exit 1
    else
        echo "Info: Using non-musl remote-server build."
    fi
=======
    echo "Error: remote_server still depends on libssl or libcrypto"
>>>>>>> e165ac37
fi

suffix=""
if [ "$channel" != "stable" ]; then
  suffix="-$channel"
fi

# Move everything that should end up in the final package
# into a temp directory.
temp_dir=$(mktemp -d)
zed_dir="${temp_dir}/zed$suffix.app"

# Binary
mkdir -p "${zed_dir}/bin" "${zed_dir}/libexec"
cp "${target_dir}/${target_triple}/release/zed" "${zed_dir}/libexec/zed-editor"
cp "${target_dir}/${target_triple}/release/cli" "${zed_dir}/bin/zed"

# Libs
find_libs() {
    ldd ${target_dir}/${target_triple}/release/zed |\
        cut -d' ' -f3 |\
        grep -v '\<\(libstdc++.so\|libc.so\|libgcc_s.so\|libm.so\|libpthread.so\|libdl.so\|libasound.so\)'
}

mkdir -p "${zed_dir}/lib"
rm -rf "${zed_dir}/lib/*"
cp $(find_libs) "${zed_dir}/lib"

# Icons
mkdir -p "${zed_dir}/share/icons/hicolor/512x512/apps"
cp "crates/zed/resources/app-icon$suffix.png" "${zed_dir}/share/icons/hicolor/512x512/apps/zed.png"
mkdir -p "${zed_dir}/share/icons/hicolor/1024x1024/apps"
cp "crates/zed/resources/app-icon$suffix@2x.png" "${zed_dir}/share/icons/hicolor/1024x1024/apps/zed.png"

# .desktop
export DO_STARTUP_NOTIFY="true"
export APP_CLI="zed"
export APP_ICON="zed"
export APP_ARGS="%U"
if [[ "$channel" == "preview" ]]; then
  export APP_NAME="Zed Preview"
elif [[ "$channel" == "nightly" ]]; then
  export APP_NAME="Zed Nightly"
elif [[ "$channel" == "dev" ]]; then
  export APP_NAME="Zed Devel"
else
  export APP_NAME="Zed"
fi

mkdir -p "${zed_dir}/share/applications"
envsubst < "crates/zed/resources/zed.desktop.in" > "${zed_dir}/share/applications/zed$suffix.desktop"

# Copy generated licenses so they'll end up in archive too
cp "assets/licenses.md" "${zed_dir}/licenses.md"

# Create archive out of everything that's in the temp directory
arch=$(uname -m)
target="linux-${arch}"
if  [[ "$channel" == "dev" ]]; then
  archive="zed-${commit}-${target}.tar.gz"
else
  archive="zed-${target}.tar.gz"
fi

rm -rf "${archive}"
remove_match="zed(-[a-zA-Z0-9]+)?-linux-$(uname -m)\.tar\.gz"
ls "${target_dir}/release" | grep -E ${remove_match} | xargs -d "\n" -I {} rm -f "${target_dir}/release/{}" || true
tar -czvf "${target_dir}/release/$archive" -C ${temp_dir} "zed$suffix.app"

gzip -f --stdout --best "${target_dir}/${remote_server_triple}/release/remote_server" > "${target_dir}/zed-remote-server-linux-${arch}.gz"<|MERGE_RESOLUTION|>--- conflicted
+++ resolved
@@ -87,15 +87,7 @@
 
 # Ensure that remote_server does not depend on libssl nor libcrypto, as we got rid of these deps.
 if ldd "${target_dir}/${remote_server_triple}/release/remote_server" | grep -q 'libcrypto\|libssl'; then
-<<<<<<< HEAD
-    if [[ "$remote_server_triple" == *-musl ]]; then
-        echo "Error: remote_server still depends on libssl or libcrypto" && exit 1
-    else
-        echo "Info: Using non-musl remote-server build."
-    fi
-=======
     echo "Error: remote_server still depends on libssl or libcrypto"
->>>>>>> e165ac37
 fi
 
 suffix=""
